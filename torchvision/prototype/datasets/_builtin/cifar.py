--- conflicted
+++ resolved
@@ -19,12 +19,7 @@
     OnlineResource,
 )
 from torchvision.prototype.datasets.utils._internal import (
-<<<<<<< HEAD
-    INFINITE_BUFFER_SIZE,
-=======
     hint_shuffling,
-    image_buffer_from_array,
->>>>>>> 55f7faf3
     path_comparator,
     hint_sharding,
 )
@@ -73,14 +68,9 @@
         dp = Filter(dp, functools.partial(self._is_data_file, config=config))
         dp = Mapper(dp, self._unpickle)
         dp = CifarFileReader(dp, labels_key=self._LABELS_KEY)
-<<<<<<< HEAD
-        dp = Shuffler(dp, buffer_size=INFINITE_BUFFER_SIZE)
-        return Mapper(dp, self._prepare_sample)
-=======
         dp = hint_sharding(dp)
         dp = hint_shuffling(dp)
-        return Mapper(dp, functools.partial(self._collate_and_decode, decoder=decoder))
->>>>>>> 55f7faf3
+        return Mapper(dp, self._prepare_sample)
 
     def _generate_categories(self, root: pathlib.Path) -> List[str]:
         dp = self.resources(self.default_config)[0].load(pathlib.Path(root) / self.name)
